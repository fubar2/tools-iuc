<tool id="repeatmodeler" name="RepeatModeler" version="@TOOL_VERSION@+galaxy@VERSION_SUFFIX@" profile="20.01">
    <description>Model repetitive DNA</description>
    <macros>
        <import>macros.xml</import>
    </macros>
    <requirements>
        <expand macro="requirements" />
    </requirements>
    <command detect_errors="exit_code"><![CDATA[
BuildDatabase -name 'rmdb' '$input_file'

&&

<<<<<<< HEAD
## "RMBlast jobs will use 4 cores each"
pa=\$(( (\${GALAXY_SLOTS:-1}+3)/4 ))

&&

RepeatModeler -database 'rmdb' -threads \$pa
=======
RepeatModeler -database 'rmdb' -threads \${GALAXY_SLOTS:-1}
>>>>>>> 652ae30a
    ]]></command>
    <inputs>
        <param type="data" name="input_file" format="fasta" label="Input genome fasta"/>
    </inputs>
    <outputs>
        <data format="fasta" name="sequences" from_work_dir="rmdb-families.fa" label="${tool.name} on ${on_string}: consensus sequences" />
        <data format="stockholm" name="seeds" from_work_dir="rmdb-families.stk" label="${tool.name} on ${on_string}: seed alignments" />
    </outputs>
    <tests>
        <test>
            <param name="input_file" value="eco.fasta.gz" ftype="fasta.gz"/>
            <output name="sequences" ftype="fasta">
                <assert_contents>
                    <has_text text="( RepeatScout Family Size ="/>
                    <has_text text="rnd-1_family-0"/>
                </assert_contents>
            </output>
            <output name="seeds" ftype="stockholm">
                <assert_contents>
                    <has_text text="#=GF DE    RepeatModeler Generated"/>
                </assert_contents>
            </output>
        </test>
    </tests>
    <help><![CDATA[
RepeatModeler is a de novo transposable element (TE) family identification and modeling package. At the heart of RepeatModeler are three de-novo repeat finding programs ( RECON, RepeatScout and LtrHarvest/Ltr_retriever ) which employ complementary computational methods for identifying repeat element boundaries and family relationships from sequence data.

RepeatModeler assists in automating the runs of the various algorithms given a genomic database, clustering redundant results, refining and classifying the families and producing a high quality library of TE families suitable for use with RepeatMasker and ultimately for submission to the Dfam database (http://dfam.org).
    ]]></help>
    <expand macro="citations" />
</tool><|MERGE_RESOLUTION|>--- conflicted
+++ resolved
@@ -11,16 +11,7 @@
 
 &&
 
-<<<<<<< HEAD
-## "RMBlast jobs will use 4 cores each"
-pa=\$(( (\${GALAXY_SLOTS:-1}+3)/4 ))
-
-&&
-
-RepeatModeler -database 'rmdb' -threads \$pa
-=======
 RepeatModeler -database 'rmdb' -threads \${GALAXY_SLOTS:-1}
->>>>>>> 652ae30a
     ]]></command>
     <inputs>
         <param type="data" name="input_file" format="fasta" label="Input genome fasta"/>
