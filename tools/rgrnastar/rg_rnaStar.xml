--- conflicted
+++ resolved
@@ -1,8 +1,4 @@
-<<<<<<< HEAD
-<tool id="rna_star" name="RNA STAR" version="2.4.0d">
-=======
 <tool id="rna_star" name="RNA STAR" version="2.4.0d-2">
->>>>>>> 09872476
     <description>Gapped-read mapper for RNA-seq data</description>
     <requirements>
         <requirement type="package" version="2.4.0d">rnastar</requirement>
@@ -16,13 +12,7 @@
     </stdio>
 
     <command><![CDATA[
-<<<<<<< HEAD
-    ##
-    ## Run STAR.
-    ##
-=======
     ## Create temporary index for custom reference
->>>>>>> 09872476
     #if str($refGenomeSource.genomeSource) == 'history':
         mkdir -p tempstargenomedir &&
         STAR
@@ -62,15 +52,6 @@
             "$singlePaired.input2"
         #end if
     #end if
-<<<<<<< HEAD
-        --runThreadN \${GALAXY_SLOTS:-4}
-    #if str($params.settingsType) == "full":
-        --chimSegmentMin $params.chim_segment_min
-        --chimScoreMin $params.chim_score_min
-        --seedSearchStartLmax $params.seed_search_start_l_max
-        --alignSJDBoverhangMin $params.align_sjdb_overhang_min
-        --outFilterScoreMinOverLread $params.out_filter_score_min_over_l_read
-=======
 
     ## Output parameters
     #if str( $output_params.output_select ) == "yes":
@@ -92,7 +73,6 @@
             --outFilterMatchNmin "$output_params.output_params2.matchNmin"
             --outFilterMatchNminOverLread "$output_params.output_params2.matchNminOverLread"
         #end if
->>>>>>> 09872476
     #end if
 
     ## Other parameters
@@ -138,10 +118,6 @@
             --alignEndsType $params.align.endsType_opt
         #end if
 
-<<<<<<< HEAD
-    ## Convert aligned reads.
-    samtools view -Shb Aligned.out.sam | samtools sort - AlignedSorted 2>/dev/null
-=======
         ## Chimeric alignment parameter options
         #if str( $params.chim.chim_select ) == "yes":
             --chimSegmentMin "$params.chim.segmentMin"
@@ -153,7 +129,6 @@
         #end if
 
     #end if
->>>>>>> 09872476
 
     ## BAM conversion.
     
@@ -161,26 +136,12 @@
     && samtools view -@ \${GALAXY_SLOTS:-4} -Shb Aligned.out.sam | samtools sort -@ \${GALAXY_SLOTS:-4} - AlignedSorted 2>/dev/null
     
     ## Convert chimeric reads.
-<<<<<<< HEAD
-    #if str($params.settingsType) == "full" and $params.chim_segment_min > 0:
-        ; samtools view -Shb Chimeric.out.sam | samtools sort - ChimericSorted 2>/dev/null
-=======
     #if str($params.settingsType) == "star_fusion" or ( str($params.settingsType) == "full" and str($params.chim.chim_select) == "yes" and int($params.chim.segmentMin) > 0 ):
         && samtools view -@ \${GALAXY_SLOTS:-4} -Shb Chimeric.out.sam | samtools sort -@ \${GALAXY_SLOTS:-4} - ChimericSorted 2>/dev/null
->>>>>>> 09872476
     #end if
     ]]></command>
 
     <inputs>
-<<<<<<< HEAD
-        <param name="jobName" type="text" value="rna-star run" label="Job narrative (added to output names)"
-          help="Only letters, numbers and underscores (_) will be retained in this field">
-           <sanitizer invalid_char="">
-              <valid initial="string.letters,string.digits"><add value="_" /> </valid>
-           </sanitizer>
-        </param>
-=======
->>>>>>> 09872476
         <!-- FASTQ input(s) and options specifically for paired-end data. -->
         <conditional name="singlePaired">
             <param name="sPaired" type="select" label="Single-end or paired-end reads">
@@ -238,28 +199,6 @@
               <option value="None" selected="true">No</option>
               <option value="intronMotif">Yes -- and reads with inconsistent and/or non-canonical introns are filtered out</option>
             </param>
-<<<<<<< HEAD
-            <param name="outFilterIntronMotifs" type="select" label="Canonical junction preparation for unstranded data (--outFilterIntronMotifs)">
-              <option value="">No special handling - all non-canonical junctions passed through</option>
-              <option value="--outFilterIntronMotifs RemoveNoncanonical" selected="true">Remove all non-canonical junctions for eg cufflinks</option>
-              <option value="--outFilterIntronMotifs RemoveNoncanonicalUnannotated">Remove only unannotated non-canonical junctions for eg cufflinks</option>
-            </param>
-        <!-- Parameter settings. -->
-        <conditional name="params">
-            <param name="settingsType" type="select" label="Settings to use" help="You can use the default settings or set custom values for any STAR parameter.">
-                <option value="preSet" selected="true">Use Defaults</option>
-                <option value="full">Full parameter list</option>
-            </param>
-            <when value="preSet" />
-            <!-- Full/advanced params. -->
-            <when value="full">        
-                <param name="chim_segment_min" type="integer" min="0" value="0" label="Minimum chimeric segment length (--chimSegmentMin)" />
-                <param name="chim_score_min" type="integer" min="0" value="0" label="Minimum total (summed) score of the chimeric segments (--chimScoreMin)" />
-                <param name="seed_search_start_l_max" type="integer" min="0" value="50" label="Defines the search start point through the read - the read is split into pieces no longer than this value (--seedSearchStartLmax)" />
-                <param name="align_sjdb_overhang_min" type="integer" value="1" label="Minimum overhang for annotated junctions (--alignSJDBoverhangMin)" />
-                <param name="out_filter_score_min_over_l_read" type="float" value="0.66" label="OutFilterScoreMin normalized to read length; sum of mates’ lengths for paired-end reads (--outFilterScoreMinOverLread)" />
-            </when>
-=======
             <param name="outFilterIntronMotifs" type="select" label="Filter alignments containing non-canonical junctions" help="For Cufflinks compatibility, removing alignments with non-canonical junctions is recommended (--outFilterIntronMotifs)">
               <option value="None" selected="true">No</option>
               <option value="RemoveNoncanonical">Remove alignments with non-canonical junctions</option>
@@ -292,7 +231,6 @@
 
           </when>
           <when value="no"/>
->>>>>>> 09872476
         </conditional>
 
         <!-- Other parameter settings. -->
@@ -456,74 +394,6 @@
 
     <tests>
         <test>
-<<<<<<< HEAD
-            <param name='input1' value='tophat_in2.fastqsanger' ftype='fastqsanger' />
-            <param name='jobName' value='rnastar_test' />
-            <param name='genomeSource' value='history' />
-            <param name='ownFile' value='tophat_test.fa' />
-            <param name='sPaired' value='single' />
-            <param name='outSAMattributes' value='--outSAMattributes All' />
-            <param name='outSAMstrandField' value='--outSAMstrandField intronMotif' />
-            <param name='outFilterIntronMotifs' value='--outFilterIntronMotifs RemoveNoncanonical' />
-            
-            <output name='output_log' file='rnastar_test.log' compare='diff' lines_diff = '10'/>
-            <output name='splice_junctions' file="rnastar_test_splicejunctions.bed"/>
-            <output name='mapped_reads' file="rnastar_test_mapped_reads.bam" compare="sim_size" delta="200" />
-        </test>
-        <test>
-            <param name='input1' value='tophat_in2.fastqsanger' ftype='fastqsanger' />
-            <param name='jobName' value='rnastar_test' />
-            <param name='genomeSource' value='history' />
-            <param name='ownFile' value='tophat_test.fa' />
-            <param name='sPaired' value='single' />
-            <param name='outSAMattributes' value='--outSAMattributes All' />
-            <param name='outSAMstrandField' value='--outSAMstrandField intronMotif' />
-            <param name='outFilterIntronMotifs' value='--outFilterIntronMotifs RemoveNoncanonical' />
-            
-            <param name="settingsType" value="full" />
-
-            <param name="chim_segment_min" value="0" />
-            <param name="chim_score_min" value="0" />
-            <param name="seed_search_start_l_max" value="25" />
-            <param name="align_sjdb_overhang_min" value="3" />
-            <param name="out_filter_score_min_over_l_read" value="0.9" />
-
-            <output name='output_log' file='rnastar_test2.log' compare='diff' lines_diff = '10'/>
-            <output name='splice_junctions' file="rnastar_test2_splicejunctions.bed"/>
-            <output name='mapped_reads' file="rnastar_test2_mapped_reads.bam" compare="sim_size" delta="200" />
-        </test>
-    </tests>
-<help>
-**What it does**
-Runs the rna star gapped aligner. Suited to paired or single end rna-seq.
-
-8.2: SAM alignments
-
-The number of loci Nmap a read maps to (multi-mapping) is given by NH:i: field.
-The mapping quality MAPQ (column 5) is 255 for uniquely mapping reads, and int(-10*log10(1-1/Nmap)) for
-multi-mapping reads. This scheme is same as the one used by Tophat and is compatible with Cufflinks.
-
-For multi-mappers, all alignments except one are marked with 0x100 (secondary alignment) in the FLAG
-column 2. The un-marked alignment is either the best one (i.e. highest scoring), or is randomly selected from
-the alignments of equal quality.
-
-8.2.1: Standard SAM attributes
-With default --outSAMattributes Standard option the following SAM attributes will be generated:
-
-Column 12: NH: number of loci a read (pair) maps to
-Column 13: IH: alignment index for all alignments of a read
-Column 14: aS: alignment score
-Column 15: nM: number of mismatches (does not include indels)
-
-8.2.2: Extra SAM attrbiutes
-If --outSAMattributes All option is used, the following additional attributes will be output:
-
-Column 16: jM:B:c,M1,M2,... Intron motifs for all junctions (i.e. N in CIGAR):
-0: non-canonical; 1:GT/AG, 2: CT/AC, 3: GC/AG, 4: CT/GC, 5: AT/AC, 6: GT/AT.
-
-If splice junctions database is used, and a junction is annotated, 20 is added to its motif value.
-Column 17: jI:B:I,Start1,End1,Start2,End2,... Start and End of introns for all junctions (1-based)
-=======
             <param name="input1" value="tophat_in2.fastqsanger" ftype="fastqsanger" />
             <param name="genomeSource" value="history" />
             <param name="ownFile" value="tophat_test.fa" />
@@ -559,7 +429,6 @@
             <output name="splice_junctions" file="rnastar_test2_splicejunctions.bed"/>
             <output name="mapped_reads" file="rnastar_test2_mapped_reads.bam" compare="sim_size" delta="200" />
         </test>
->>>>>>> 09872476
 
         <test>
             <param name="input1" value="test3.fastqsanger" ftype="fastqsanger" />
@@ -651,23 +520,13 @@
 
 .. _STAR: https://bitbucket.org/jgoecks/jeremys-code/raw/fa1930a689b8e2f6b59cc1706e5ba0ed8ad357be/galaxy/tool-wrappers/star.xml
 .. _licensed: http://creativecommons.org/licenses/by-nc-nd/3.0/
-<<<<<<< HEAD
-=======
 .. _STAR-Fusion: https://github.com/STAR-Fusion/STAR-Fusion
 .. _recommended: https://github.com/STAR-Fusion/STAR-Fusion/wiki#alternatively-running-star-yourself-and-then-running-star-fusion-using-the-existing-outputs
->>>>>>> 09872476
 .. _rna_star: https://github.com/alexdobin/STAR
 .. _rna_starMS: http://bioinformatics.oxfordjournals.org/content/29/1/15.full
 .. _Galaxy: http://getgalaxy.org
 </help>
-<<<<<<< HEAD
-<citations>
-    <citation type="doi">10.1093/bioinformatics/bts635</citation>
-</citations>
-</tool>
-=======
     <citations>
         <citation type="doi">10.1093/bioinformatics/bts635</citation>
     </citations>
-</tool>
->>>>>>> 09872476
+</tool>