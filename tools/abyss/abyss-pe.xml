--- conflicted
+++ resolved
@@ -1,13 +1,8 @@
 <tool id="abyss-pe" name="ABySS" version="@TOOL_VERSION@+galaxy@VERSION_SUFFIX@">
     <description>de novo sequence assembler</description>
     <macros>
-<<<<<<< HEAD
-        <token name="@TOOL_VERSION@">2.3.6</token>
-        <token name="@VERSION_SUFFIX@">1</token>
-=======
         <token name="@TOOL_VERSION@">2.3.7</token>
         <token name="@VERSION_SUFFIX@">0</token>
->>>>>>> d87ac794
         <xml name="reads_conditional">
             <conditional name="reads">
                 <param name="reads_selector" type="select" label="Type of paired-end datasets">
