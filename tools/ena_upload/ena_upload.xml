--- conflicted
+++ resolved
@@ -2,11 +2,7 @@
     <description>Submission of (meta)data to the European Nucleotide Archive (ENA)</description>
     <macros>
         <token name="@TOOL_VERSION@">0.7.1</token>
-<<<<<<< HEAD
-        <token name="@VERSION_SUFFIX@">0</token>
-=======
         <token name="@VERSION_SUFFIX@">1</token>
->>>>>>> d87ac794
         <import>samples_macros.xml</import>
     </macros>
     <requirements>
@@ -200,11 +196,7 @@
     --sample '$samples_table_path'
 #elif $action_options.input_format_conditional.input_format == "isa_json":
     --isa_json ./isa_json_input.json
-<<<<<<< HEAD
-    --isa_assay_stream '$isa_assay_stream'
-=======
     --isa_assay_stream '$action_options.input_format_conditional.isa_assay_stream'
->>>>>>> d87ac794
 #end if
 #if $action_options.input_format_conditional.input_format == "build_tables":
     #if $action_options.input_format_conditional.conditional_viral_metadata.viral_sample == "True":
