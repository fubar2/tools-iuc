<tool id="samtools_mpileup" name="samtools mpileup" version="2.1.4">
    <description>multi-way pileup of variants</description>
    <macros>
        <import>macros.xml</import>
    </macros>
    <expand macro="requirements" />
    <expand macro="stdio" />
    <expand macro="version_command" />
    <command><![CDATA[
    
    #set $input_bams = $reference_source.input_bam
    @PREPIDX_MULTIPLE@

    #if $reference_source.reference_source_selector == "history":
        ln -s '${reference_source.ref_file}' &&
        samtools faidx `basename '${reference_source.ref_file}'` &&
    #end if

    samtools mpileup
    #if $reference_source.reference_source_selector != "history":
        -f '${reference_source.ref_file.fields.path}'
    #else:
        -f '${reference_source.ref_file}'
    #end if
    #for $i in range(len( $input_bams )):
        '${i}'
    #end for

    #if str( $advanced_options.advanced_options_selector ) == "advanced":
        #if str( $advanced_options.filter_by_flags.filter_flags ) == "filter":
            #if $advanced_options.filter_by_flags.require_flags:
                #set $filter = $advanced_options.filter_by_flags.require_flags
                @FLAGS@
                --rf $flags
            #end if
            #if $advanced_options.filter_by_flags.exclude_flags:
                #set $filter = $advanced_options.filter_by_flags.exclude_flags
                @FLAGS@
                --ff $flags
            #end if
        #end if
        #if str( $advanced_options.limit_by_region.limit_by_regions ) == "paste":
            -l '$pasted_regions'
        #elif str( $advanced_options.limit_by_region.limit_by_regions ) == "history"
            -l '$advanced_options.limit_by_region.bed_regions'
        #end if
        #if str( $advanced_options.exclude_read_group.exclude_read_groups ) == "paste":
            -G '$excluded_read_groups'
        #elif str( $advanced_options.exclude_read_group.exclude_read_groups ) == "history"
            -G '$advanced_options.exclude_read_group.read_groups'
        #end if
        ${advanced_options.ignore_overlaps}
        ${advanced_options.skip_anomalous_read_pairs}
        ${advanced_options.disable_probabilistic_realignment}
        -C ${advanced_options.coefficient_for_downgrading}
        -d ${advanced_options.max_reads_per_bam}
        ${advanced_options.extended_BAQ_computation}
        -q ${advanced_options.minimum_mapping_quality}
        -Q ${advanced_options.minimum_base_quality}
        #if str( $advanced_options.region_string ):
            -r '${advanced_options.region_string}'
        #end if
    #end if
    #if str( $genotype_likelihood_computation_type.genotype_likelihood_computation_type_selector ) == 'perform_genotype_likelihood_computation':
        ${genotype_likelihood_computation_type.output_format}
        ${genotype_likelihood_computation_type.compressed}

        #if str( $genotype_likelihood_computation_type.output_tags ) != "None":
            --output-tags '${genotype_likelihood_computation_type.output_tags}'
        #end if

        #if str( $genotype_likelihood_computation_type.perform_indel_calling.perform_indel_calling_selector ) == 'perform_indel_calling':
            --open-prob ${genotype_likelihood_computation_type.perform_indel_calling.gap_open_sequencing_error_probability}
            -e ${genotype_likelihood_computation_type.perform_indel_calling.gap_extension_sequencing_error_probability}
            -h ${genotype_likelihood_computation_type.perform_indel_calling.coefficient_for_modeling_homopolymer_errors}
            -L ${genotype_likelihood_computation_type.perform_indel_calling.skip_indel_calling_above_sample_depth}
            -m ${genotype_likelihood_computation_type.perform_indel_calling.minimum_gapped_reads_for_indel_candidates}
            -F ${genotype_likelihood_computation_type.perform_indel_calling.minimum_gapped_read_fraction}
            ${genotype_likelihood_computation_type.perform_indel_calling.gapped_read_per_sample}
            #if len( $genotype_likelihood_computation_type.perform_indel_calling.platform_list_repeat ):
                -P '${ ",".join( str( platform.platform_entry ) for platform in $genotype_likelihood_computation_type.perform_indel_calling.platform_list_repeat ) }'
            #end if
        #elif str( $genotype_likelihood_computation_type.perform_indel_calling.perform_indel_calling_selector ) == 'do_not_perform_indel_calling':
            -I
        #end if
    #else:
        ${genotype_likelihood_computation_type.base_position_on_reads}
        ${genotype_likelihood_computation_type.output_mapping_quality}
        ${genotype_likelihood_computation_type.output_read_names}
        ${genotype_likelihood_computation_type.output_all_pos}
    #end if
    --output output_file
    ]]></command>

    <configfiles>
        <configfile name="excluded_read_groups"><![CDATA[
#set pasted_data = ''
#if str( $advanced_options.advanced_options_selector ) == "advanced":
    #if str( $advanced_options.exclude_read_group.exclude_read_groups ) == "paste":
        #set pasted_data = '\t'.join( str( $advanced_options.exclude_read_group['read_groups'] ).split() )
    #end if
#end if
${pasted_data}
        ]]></configfile>
        <configfile name="pasted_regions"><![CDATA[
#set pasted_data = ''
#if str( $advanced_options.advanced_options_selector ) == "advanced":
    #if str( $advanced_options.limit_by_region.limit_by_regions ) == "paste":
        #set pasted_data = '\t'.join( str( $advanced_options.limit_by_region['region_paste'] ).split() )
    #end if
#end if
${pasted_data}
        ]]></configfile>
    </configfiles>

    <inputs>
        <conditional name="reference_source">
            <param name="reference_source_selector" type="select" label="Choose the source for the reference genome">
                <option value="cached">Use a built-in genome</option>
                <option value="history">Use a genome from the history</option>
            </param>
            <when value="cached">
                <param name="input_bam" type="data" format="bam" multiple="True" min="1" label="BAM file(s)">
                    <validator type="unspecified_build" />
                    <validator message="Sequences are not currently available for the specified build." metadata_column="1" metadata_name="dbkey" table_name="fasta_indexes" type="dataset_metadata_in_data_table" />
                </param>
                <param name="ref_file" type="select" label="Using reference genome">
                    <options from_data_table="fasta_indexes" />
                </param>
            </when>
            <when value="history">
                <param name="input_bam" type="data" format="bam" multiple="True" min="1" label="BAM file(s)">
                    <validator check="bam_index" message="Metadata missing, click the pencil icon in the history item and use the auto-detect feature to correct this issue." type="metadata" />
                </param>
                <param name="ref_file" type="data" format="fasta" label="Using reference genome" />
            </when>
        </conditional>
        <conditional name="genotype_likelihood_computation_type">
            <param name="genotype_likelihood_computation_type_selector" type="select" label="Genotype Likelihood Computation">
                <option selected="True" value="perform_genotype_likelihood_computation">Perform genotype likelihood computation (--VCF, --BCF options)</option>
                <option value="do_not_perform_genotype_likelihood_computation">Do not perform genotype likelihood computation (output pileup)</option>
            </param>
            <when value="perform_genotype_likelihood_computation">
                <param name="output_format" type="select" label="Choose the output format">
                    <option value="--VCF">VCF</option>
                    <option value="--BCF">BCF</option>
                </param>
                <param name="compressed" argument="--uncompressed" type="boolean" truevalue="" falsevalue="--uncompressed" checked="False" label="Compress output" />
		<param name="output_tags" argument="--output-tags" type="select" optional="True" multiple="True" display="checkboxes" label="Optional (FORMAT/INFO) tags to output">
                    <option value="AD">AD (Allelic depth, FORMAT)</option>
                    <option value="AD/INFO">AD (Total allelic depth, INFO)</option>
                    <option value="ADF">AD (Allelic depth on forward strand, FORMAT)</option>
                    <option value="ADF/INFO">AD (Total allelic depth on forward strand, INFO)</option>
                    <option value="ADR">AD (Allelic depth on reverse strand, FORMAT)</option>
                    <option value="ADR/INFO">AD (Total allelic depth on reverse strand, INFO)</option>
                    <option value="DP">DP (Number of high-quality bases)</option>
                    <!-- deprecated options
                    <option value="DV">DV (Number of high-quality non-reference bases)</option>
                    <option value="DPR">DRP (Number of high-quality bases for each observed allele)</option>
                    <option value="INFO/DPR">INFO/DPR (Number of high-quality bases for each observed allele)</option>
                    <option value="DP4">DP4 (Number of high-quality ref-forward, ref-reverse, alt-forward and alt-reverse bases)</option>
                    -->
                    <option value="SP">SP (Phred-scaled strand bias P-value)</option>
                </param>
                <conditional name="perform_indel_calling">
                    <param name="perform_indel_calling_selector" type="select" label="Perform INDEL calling">
                        <option selected="True" value="perform_indel_calling_def">Perform INDEL calling using default options</option>
                        <option value="perform_indel_calling">Perform INDEL calling and set advanced options</option>
                        <option value="do_not_perform_indel_calling">Do not perform INDEL calling (-I)</option>
                    </param>
                    <when value="perform_indel_calling_def" />
                    <when value="perform_indel_calling">
                        <param name="gap_open_sequencing_error_probability" argument="--open-prob" type="integer" value="40" label="Phred-scaled gap open sequencing error probability" help="Reducing this value leads to more indel calls" />
                        <param name="gap_extension_sequencing_error_probability" argument="--ext-prob" type="integer" value="20" label="Phred-scaled gap extension sequencing error probability" help="Reducing this value leads to longer indels" />
                        <param name="coefficient_for_modeling_homopolymer_errors" argument="--tandem-qual" type="integer" value="100" label="Coefficient for modeling homopolymer errors" />
                        <param name="skip_indel_calling_above_sample_depth" argument="--max-idepth" type="integer" value="250" label="Skip INDEL calling if the average per-sample depth is above" />
                        <param name="minimum_gapped_reads_for_indel_candidates" argument="--min-ireads" type="integer" value="1" label="Minimum gapped reads for indel candidates" />
                        <param name="minimum_gapped_read_fraction" argument="--gap-frac" type="float" value="0.002" label="Minimum fraction of gapped reads" />
                        <param name="gapped_read_per_sample" argument="--per-sample-mF" type="boolean" truevalue="-p" falsevalue="" checked="False" label="Apply --min-ireads and --gap-frac values on a per-sample basis" help="By default both options are applied to reads pooled from all samples"/>
                        <repeat name="platform_list_repeat" title="Platform for INDEL candidates" help="--platforms">
                            <param name="platform_entry" type="text" value="" label="Platform to use for INDEL candidates" help="It is recommended to collect indel candidates from sequencing technologies that have low indel error rate such as ILLUMINA"/>
                        </repeat>
                    </when>
                    <when value="do_not_perform_indel_calling" />
                </conditional>
            </when>
            <when value="do_not_perform_genotype_likelihood_computation">
                <param name="base_position_on_reads" argument="--output-BP" type="boolean" truevalue="-O" falsevalue="" checked="False" label="Output base positions on reads" />
                <param name="output_mapping_quality" argument="--output-MQ" type="boolean" truevalue="-s" falsevalue="" checked="False" label="Output mapping quality" />
                <param name="output_read_names" argument="--output-QNAME" type="boolean" truevalue="--output-QNAME" falsevalue="" checked="False" label="Output an extra column containing comma-separated read names. (--output-QNAME)" />
                <param name="output_all_pos" argument="-a" type="select" label="Output absolutely all positions" help="Output all positions, including those with zero depth. (-a) Output absolutely all positions, including unused reference sequences (-aa). Note that when used in conjunction with a BED file the -a option may sometimes operate as if -aa was specified if the reference sequence has coverage outside of the region specified in the BED file.">
                    <option selected="True" value="">No</option>
                    <option value="-a">all (including those with zero depth)</option>
                    <option value="-aa">absolutely all (including unused reference sequences)</option>
                </param>
            </when>
        </conditional>
        <conditional name="advanced_options">
            <param name="advanced_options_selector" type="select" label="Set advanced options">
                <option selected="True" value="basic">Basic</option>
                <option value="advanced">Advanced</option>
            </param>
            <when value="basic" />
            <when value="advanced">
                <conditional name="filter_by_flags">
                    <param name="filter_flags" type="select" label="Set filter by flags">
                        <option selected="True" value="nofilter">Do not filter</option>
                        <option value="filter">Filter by flags to exclude or require</option>
                    </param>
                    <when value="filter">
                        <param name="require_flags" argument="--incl-flags" type="select" multiple="True" display="checkboxes" label="Require">
                            <expand  macro="flag_options" />
                        </param>
                        <param name="exclude_flags" argument="--excl-flags" type="select" multiple="True" display="checkboxes" label="Exclude">
                            <expand  macro="flag_options" />
                        </param>
                    </when>
                    <when value="nofilter" />
                </conditional>
                <conditional name="limit_by_region">
                    <param name="limit_by_regions" argument="--positions" type="select" label="Select regions to call">
                        <option selected="True" value="no_limit">Do not limit</option>
                        <option value="history">From a BED file</option>
                        <option value="paste">Paste a list of regions or BED</option>
                    </param>
                    <when value="history">
                        <param name="bed_regions" type="data" format="bed" label="BED file">
                            <validator type="dataset_ok_validator" />
                        </param>
                    </when>
                    <when value="paste">
                        <param name="region_paste" type="text" area="true" size="10x35" label="Regions" help="Paste a list of regions in BED format or as a list of chromosomes and positions" />
                    </when>
                    <when value="no_limit" />
                </conditional>
                <conditional name="exclude_read_group">
                    <param name="exclude_read_groups" argument="--exclude-RG" type="select" label="Select read groups to exclude">
                        <option selected="True" value="no_limit">Do not exclude</option>
                        <option value="history">From a text file</option>
                        <option value="paste">Paste a list of read groups</option>
                    </param>
                    <when value="history">
                        <param name="read_groups" type="data" format="txt" label="Text file">
                            <validator type="dataset_ok_validator" />
                        </param>
                    </when>
                    <when value="paste">
                        <param name="group_paste" type="text" area="true" size="10x35" label="Read groups" help="Paste a list of read groups" />
                    </when>
                    <when value="no_limit" />
                </conditional>
                <param name="ignore_overlaps" argument="--ignore-overlaps" type="boolean" truevalue="-x" falsevalue="" checked="False" label="Disable read-pair overlap detection" />
                <param name="skip_anomalous_read_pairs" argument="--count-orphans" type="boolean" truevalue="-A" falsevalue="" checked="False" label="Do not skip anomalous read pairs in variant calling" />
                <param name="disable_probabilistic_realignment" argument="--no-BAQ" type="boolean" truevalue="-B" falsevalue="" checked="False" label="Disable probabilistic realignment for the computation of base alignment quality (BAQ)" help="BAQ is the Phred-scaled probability of a read base being misaligned. Applying this option greatly helps to reduce false SNPs caused by misalignments" />
                <param name="coefficient_for_downgrading" argument="--adjust-MQ" type="integer" value="0" label="Coefficient for downgrading mapping quality for reads containing excessive mismatches" help="Given a read with a phred-scaled probability q of being generated from the mapped position, the new mapping quality is about sqrt((INT-q)/INT)*INT. A zero value disables this functionality; if enabled, the recommended value for BWA is 50" />
                <param name="max_reads_per_bam" argument="--max-depth" type="integer" max="1024" min="1" value="250" label="Max reads per BAM" />
                <param name="extended_BAQ_computation" argument="--redo-BAQ" type="boolean" truevalue="-E" falsevalue="" checked="False" label="Redo BAQ computation" help="Ignore existing BQ tags" />
                <param name="minimum_mapping_quality" argument="--min-MQ" type="integer" value="0" label="Minimum mapping quality for an alignment to be used" />
                <param name="minimum_base_quality" argument="--min-BQ" type="integer" value="13" label="Minimum base quality for a base to be considered" />
                <param name="region_string" argument="--region" type="text" value="" label="Only generate pileup in region" help="If used in conjunction with --positions, then considers the intersection of the two requests. Defaults to all sites" />
            </when>
        </conditional>
    </inputs>
    <outputs>
        <data name="output_file_pu" from_work_dir="output_file" format="pileup" label="${tool.name} on ${on_string} pileup">
            <filter>genotype_likelihood_computation_type['genotype_likelihood_computation_type_selector'] == 'do_not_perform_genotype_likelihood_computation'</filter>
        </data>
        <data name="output_file_bcf" from_work_dir="output_file" format="bcf_uncompressed" label="${tool.name} on ${on_string} bcf">
            <filter>genotype_likelihood_computation_type['genotype_likelihood_computation_type_selector'] == 'perform_genotype_likelihood_computation' and genotype_likelihood_computation_type['output_format']=='--BCF' and not genotype_likelihood_computation_type['compressed']</filter>
        </data>
        <data name="output_file_bcfc" from_work_dir="output_file" format="bcf" label="${tool.name} on ${on_string} bcf compress">
            <filter>genotype_likelihood_computation_type['genotype_likelihood_computation_type_selector'] == 'perform_genotype_likelihood_computation' and genotype_likelihood_computation_type['output_format']=='--BCF' and genotype_likelihood_computation_type['compressed']</filter>
        </data>
        <data name="output_file_vcf" from_work_dir="output_file" format="vcf" label="${tool.name} on ${on_string} vcf">
            <filter>genotype_likelihood_computation_type['genotype_likelihood_computation_type_selector'] == 'perform_genotype_likelihood_computation' and genotype_likelihood_computation_type['output_format']=='--VCF' and not genotype_likelihood_computation_type['compressed']</filter>
        </data>
        <data name="output_file_vcfc" from_work_dir="output_file" format="vcf_bgzip" label="${tool.name} on ${on_string} cvf compress">
            <filter>genotype_likelihood_computation_type['genotype_likelihood_computation_type_selector'] == 'perform_genotype_likelihood_computation' and genotype_likelihood_computation_type['output_format']=='--VCF' and genotype_likelihood_computation_type['compressed']</filter>
        </data>
    </outputs>
    <tests>
        <test>
            <param name="reference_source_selector" value="history" />
            <param name="ref_file" ftype="fasta" value="phiX.fasta" />
            <param name="input_bam" ftype="bam" value="samtools_mpileup_in_1.bam" />
            <conditional name="genotype_likelihood_computation_type">
                <param name="genotype_likelihood_computation_type_selector" value="do_not_perform_genotype_likelihood_computation" />
                <param name="base_position_on_reads" value="true" />
                <param name="output_mapping_quality" value="true" />
            </conditional>
            <conditional name="advanced_options">
                <param name="advanced_options_selector" value="basic" />
            </conditional>
<<<<<<< HEAD
            <output name="output_file" file="samtools_mpileup_out_1.pileup" format="pileup" />
=======
            <output name="output_file_pu" file="samtools_mpileup_out_1.pileup" />
>>>>>>> fa59628a
        </test>
        <test>
            <param name="reference_source_selector" value="history" />
            <param name="ref_file" ftype="fasta" value="phiX.fasta" />
            <param name="input_bam" ftype="bam" value="phiX.bam" />
            <conditional name="genotype_likelihood_computation_type">
                <param name="genotype_likelihood_computation_type_selector" value="perform_genotype_likelihood_computation" />
                <param name="output_format" value="--VCF" />
                <conditional name="perform_indel_calling">
                    <param name="perform_indel_calling_selector" value="perform_indel_calling" />
                    <param name="gap_extension_sequencing_error_probability" value="20" />
                    <param name="coefficient_for_modeling_homopolymer_errors" value="100" />
                    <param name="skip_indel_calling_above_sample_depth" value="250" />
                    <param name="gap_open_sequencing_error_probability" value="40" />
                    <param name="platform_list_repeat" value="0" />
                </conditional>
            </conditional>
            <conditional name="advanced_options">
                <param name="advanced_options_selector" value="basic" />
            </conditional>
            <output name="output_file_vcf" file="samtools_mpileup_out_2.vcf" ftype="vcf" lines_diff="8" />
        </test>
        <test>
            <param name="reference_source_selector" value="history" />
            <param name="ref_file" ftype="fasta" value="phiX.fasta" />
            <param name="input_bam" ftype="bam" value="samtools_mpileup_in_1.bam" />
            <param name="genotype_likelihood_computation_type_selector" value="do_not_perform_genotype_likelihood_computation" />
            <param name="advanced_options_selector" value="advanced" />
            <param name="minimum_base_quality" value="0" /><!-- most reads have ultra low quality resuling in empty columns -->
            <param name="base_position_on_reads" value="true" />
            <param name="output_mapping_quality" value="true" />
<<<<<<< HEAD
            <output name="output_file" file="samtools_mpileup_out_3.pileup" format="pileup" />
=======
            <output name="output_file_pu" file="samtools_mpileup_out_3.pileup" />
>>>>>>> fa59628a
        </test>
    </tests>
    <help><![CDATA[
**What it does**

Report variants for one or multiple BAM files. Alignment records are grouped by sample identifiers in @RG header lines.
If sample identifiers are absent, each input file is regarded as one sample.

**Notes**: Assuming diploid individuals.
    ]]></help>
    <expand macro="citations" />
</tool><|MERGE_RESOLUTION|>--- conflicted
+++ resolved
@@ -291,11 +291,7 @@
             <conditional name="advanced_options">
                 <param name="advanced_options_selector" value="basic" />
             </conditional>
-<<<<<<< HEAD
-            <output name="output_file" file="samtools_mpileup_out_1.pileup" format="pileup" />
-=======
-            <output name="output_file_pu" file="samtools_mpileup_out_1.pileup" />
->>>>>>> fa59628a
+            <output name="output_file_pu" file="samtools_mpileup_out_1.pileup" format="pileup" />
         </test>
         <test>
             <param name="reference_source_selector" value="history" />
@@ -327,11 +323,7 @@
             <param name="minimum_base_quality" value="0" /><!-- most reads have ultra low quality resuling in empty columns -->
             <param name="base_position_on_reads" value="true" />
             <param name="output_mapping_quality" value="true" />
-<<<<<<< HEAD
-            <output name="output_file" file="samtools_mpileup_out_3.pileup" format="pileup" />
-=======
-            <output name="output_file_pu" file="samtools_mpileup_out_3.pileup" />
->>>>>>> fa59628a
+            <output name="output_file_pu" file="samtools_mpileup_out_3.pileup" format="pileup" />
         </test>
     </tests>
     <help><![CDATA[
