# 'sudo required' will give os 7,5 GB memory, but has slower startup times, as we start a VM instead of a Container
sudo: required
language: python
python: 2.7

# This is a big repository so break Travis CI work into 2 CI jobs.
env:
  - CHUNK=0
  - CHUNK=1

before_install:
  - export GALAXY_REPO=https://github.com/galaxyproject/galaxy
  - export GALAXY_RELEASE=release_17.01
  - export PLANEMO_CONDA_PREFIX="$HOME/conda"
  - unset JAVA_HOME

install:
  - pip install flake8 flake8-import-order planemo
  - planemo conda_init
  - export PATH="$PLANEMO_CONDA_PREFIX/bin:$PATH"
  - conda create -y -q -c bioconda --name iuc_conda samtools=0.1.19 bcftools
  - . activate iuc_conda
  - planemo --version
  - conda --version
  - git diff --quiet "$TRAVIS_COMMIT_RANGE" -- ; GIT_DIFF_EXIT_CODE=$?
  - |
    if [ "$GIT_DIFF_EXIT_CODE" -gt 1 ] ; then
      git remote set-branches --add origin master;
      git fetch;
      TRAVIS_COMMIT_RANGE=origin/master...;
    fi
  - echo $TRAVIS_COMMIT_RANGE
  - |
      planemo ci_find_repos --exclude_from .tt_blacklist \
                            --exclude packages --exclude data_managers \
                            --changed_in_commit_range "$TRAVIS_COMMIT_RANGE" \
                            --chunk_count 2 --chunk "${CHUNK}" \
                            --output changed_repositories_chunk.list
  - cat changed_repositories_chunk.list

script:
  - set -e
  - cd "$TRAVIS_BUILD_DIR" && flake8 --exclude=.git .
  - while read -r DIR; do planemo shed_lint --tools --ensure_metadata --urls --report_level warn --fail_level error --recursive "$DIR"; done < changed_repositories_chunk.list
<<<<<<< HEAD
  - while read -r DIR; do planemo conda_install "$DIR" > /dev/null; done < changed_repositories_chunk.list
  - while read -r DIR; do planemo test --conda_dependency_resolution --galaxy_branch "$GALAXY_RELEASE" --galaxy_source "$GALAXY_REPO" "$DIR"; done < changed_repositories_chunk.list
=======
  - while read -r DIR; do planemo conda_install "$DIR"; done < changed_repositories_chunk.list
  - while read -r DIR; do travis_wait 40 planemo --conda_dependency_resolution --galaxy_branch "$GALAXY_RELEASE" --galaxy_source "$GALAXY_REPO" "$DIR"; done < changed_repositories_chunk.list
>>>>>>> 5f264854

after_success:
  - |
    if [ "$TRAVIS_PULL_REQUEST" == "false" -a "$TRAVIS_BRANCH" == "master" ]; then
      while read -r DIR; do planemo shed_update --shed_target testtoolshed --shed_email "$SHED_EMAIL" --shed_password "$SHED_PASSWORD" --force_repository_creation "$DIR" || exit 1; done < changed_repositories_chunk.list
      while read -r DIR; do planemo shed_update --shed_target toolshed --shed_email "$SHED_EMAIL" --shed_password "$SHED_PASSWORD" --force_repository_creation "$DIR" || exit 1; done < changed_repositories_chunk.list
    fi<|MERGE_RESOLUTION|>--- conflicted
+++ resolved
@@ -42,13 +42,8 @@
   - set -e
   - cd "$TRAVIS_BUILD_DIR" && flake8 --exclude=.git .
   - while read -r DIR; do planemo shed_lint --tools --ensure_metadata --urls --report_level warn --fail_level error --recursive "$DIR"; done < changed_repositories_chunk.list
-<<<<<<< HEAD
-  - while read -r DIR; do planemo conda_install "$DIR" > /dev/null; done < changed_repositories_chunk.list
-  - while read -r DIR; do planemo test --conda_dependency_resolution --galaxy_branch "$GALAXY_RELEASE" --galaxy_source "$GALAXY_REPO" "$DIR"; done < changed_repositories_chunk.list
-=======
   - while read -r DIR; do planemo conda_install "$DIR"; done < changed_repositories_chunk.list
   - while read -r DIR; do travis_wait 40 planemo --conda_dependency_resolution --galaxy_branch "$GALAXY_RELEASE" --galaxy_source "$GALAXY_REPO" "$DIR"; done < changed_repositories_chunk.list
->>>>>>> 5f264854
 
 after_success:
   - |
