sudo: false
language: python
python: 2.7

before_install:
  - export GALAXY_REPO=https://github.com/galaxyproject/galaxy
  - export GALAXY_RELEASE=release_17.01
  - export PLANEMO_CONDA_PREFIX="$HOME/conda"

install:
  - pip install flake8 flake8-import-order planemo==0.39
  - planemo conda_init --conda_prefix "$PLANEMO_CONDA_PREFIX"
  - export PATH="$PLANEMO_CONDA_PREFIX/bin:$PATH"
  - conda create -y -q -c bioconda --name iuc_conda samtools=0.1.19 bcftools
  - . activate iuc_conda
  - planemo --version
  - conda --version

script:
<<<<<<< HEAD
  - cd "$TRAVIS_BUILD_DIR" && flake8 --ignore=E501,I201,I100 -v --exclude=.git .
  - planemo conda_install --conda_ensure_channels r,bioconda,iuc --conda_prefix "$CONDA_PREFIX" .
  - planemo test --conda_dependency_resolution --conda_prefix "$CONDA_PREFIX" --galaxy_branch $GALAXY_RELEASE --galaxy_source $GALAXY_REPO .
=======
  - set -e
  - cd "$TRAVIS_BUILD_DIR" && flake8 --exclude=.git .
  - planemo shed_lint --tools --ensure_metadata --urls --report_level warn --fail_level error --recursive .
  - planemo conda_install --conda_prefix "$PLANEMO_CONDA_PREFIX" .
  - planemo test --conda_dependency_resolution --galaxy_branch $GALAXY_RELEASE --galaxy_source $GALAXY_REPO .
  - planemo test --conda_dependency_resolution --conda_prefix "$PLANEMO_CONDA_PREFIX" --galaxy_branch "$GALAXY_RELEASE" --galaxy_source "$GALAXY_REPO" .
>>>>>>> f3f64d57
<|MERGE_RESOLUTION|>--- conflicted
+++ resolved
@@ -17,15 +17,9 @@
   - conda --version
 
 script:
-<<<<<<< HEAD
+  - set -e
   - cd "$TRAVIS_BUILD_DIR" && flake8 --ignore=E501,I201,I100 -v --exclude=.git .
-  - planemo conda_install --conda_ensure_channels r,bioconda,iuc --conda_prefix "$CONDA_PREFIX" .
-  - planemo test --conda_dependency_resolution --conda_prefix "$CONDA_PREFIX" --galaxy_branch $GALAXY_RELEASE --galaxy_source $GALAXY_REPO .
-=======
-  - set -e
-  - cd "$TRAVIS_BUILD_DIR" && flake8 --exclude=.git .
   - planemo shed_lint --tools --ensure_metadata --urls --report_level warn --fail_level error --recursive .
   - planemo conda_install --conda_prefix "$PLANEMO_CONDA_PREFIX" .
   - planemo test --conda_dependency_resolution --galaxy_branch $GALAXY_RELEASE --galaxy_source $GALAXY_REPO .
-  - planemo test --conda_dependency_resolution --conda_prefix "$PLANEMO_CONDA_PREFIX" --galaxy_branch "$GALAXY_RELEASE" --galaxy_source "$GALAXY_REPO" .
->>>>>>> f3f64d57
+  - planemo test --conda_dependency_resolution --conda_prefix "$PLANEMO_CONDA_PREFIX" --galaxy_branch "$GALAXY_RELEASE" --galaxy_source "$GALAXY_REPO" .