--- conflicted
+++ resolved
@@ -10,17 +10,12 @@
                     <repository name="package_python_2_7_10" owner="iuc">
                         <package name="python" version="2.7.10" />
                     </repository>
-<<<<<<< HEAD
-                    <package>https://pypi.python.org/packages/source/s/six/six-1.9.0.tar.gz#md5#476881ef4012262dfc8adc645ee786c4</package>
-                    <package>https://pypi.python.org/packages/source/b/bcbio-gff/bcbio-gff-0.6.2.tar.gz#md5#d5aae8b125cdad4291f15bec20cfb0ef</package>
-=======
                     <package sha256sum="e24052411fc4fbd1f672635537c3fc2330d9481b18c0317695b46259512c91d5">
                         https://depot.galaxyproject.org/software/six/six_1.9.0_src_all.tar.gz
                     </package>
                     <package sha256sum="c682dc46a90e9fdb124ab5723797a5f71b2e3534542ceff9f6572b64b9814e68">
                         https://depot.galaxyproject.org/software/bcbio-gff/bcbio-gff_0.6.2_src_all.tar.gz
                     </package>
->>>>>>> 09872476
                 </action>
                 <action type="set_environment">
                     <environment_variable action="prepend_to" name="PYTHONPATH">$INSTALL_DIR</environment_variable>
