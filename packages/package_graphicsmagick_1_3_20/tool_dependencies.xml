--- conflicted
+++ resolved
@@ -2,11 +2,7 @@
     <package name="graphicsmagick" version="1.3.20">
         <install version="1.0">
             <actions>
-<<<<<<< HEAD
-                <action type="download_by_url" sha256="818a4b8bbcb50878a8b1b9f71b4274d242ab46bf860c74676e98dec1d0248821">http://sourceforge.net/projects/graphicsmagick/files/graphicsmagick/1.3.20/GraphicsMagick-1.3.20.tar.gz</action>
-=======
-                <action type="download_by_url">https://sourceforge.net/projects/graphicsmagick/files/graphicsmagick/1.3.20/GraphicsMagick-1.3.20.tar.gz</action>
->>>>>>> 8eda935a
+                <action type="download_by_url" sha256="818a4b8bbcb50878a8b1b9f71b4274d242ab46bf860c74676e98dec1d0248821">https://sourceforge.net/projects/graphicsmagick/files/graphicsmagick/1.3.20/GraphicsMagick-1.3.20.tar.gz</action>
                 <action type="autoconf">--enable-shared=yes</action>
                 <action type="set_environment">
                     <environment_variable name="GRAPHICSMAGICK_ROOT_DIR" action="set_to">$INSTALL_DIR</environment_variable>
