<tool_dependency>
    <package name="ucsc_tools" version="312">
        <install version="1.0">
            <actions_group>
                <actions architecture="x86_64" os="linux">
<<<<<<< HEAD
                    <action type="download_by_url" sha256sum="706ba638e26e0e51f4c3a1ce82d64d71caaae259e2cabdd903bfa2b9c0510799">https://depot.galaxyproject.org/software/706ba638e26e0e51f4c3a1ce82d64d71caaae259e2cabdd903bfa2b9c0510799</action>
=======
                    <action type="download_by_url" sha256sum="706ba638e26e0e51f4c3a1ce82d64d71caaae259e2cabdd903bfa2b9c0510799">https://depot.galaxyproject.org/package/linux/x86_64/ucsc/ucsc-312-Linux-x86_64.tar.gz</action>
>>>>>>> 5eb47516
                    <action type="shell_command">rm ucsc-312-Linux-x86_64.tar.gz</action>
                    <action type="move_directory_files">
                        <source_directory>.</source_directory>
                        <destination_directory>$INSTALL_DIR</destination_directory>
                    </action>
                </actions>
<<<<<<< HEAD

=======
                
>>>>>>> 5eb47516
                <action type="set_environment">
                    <environment_variable name="PATH" action="prepend_to">$INSTALL_DIR/bin</environment_variable>
                    <!-- We are building these libraries now against an old version of libc,
                    so we hopefully do not need the libs anymore. They also seem to make trouble when the old glibc is in LD_LIBRARY_PATH
                    but other tools are compiled against a newer version.
                    <environment_variable name="LD_LIBRARY_PATH" action="prepend_to">$INSTALL_DIR/lib</environment_variable-->
                    <environment_variable name="UCSC_TOOLS_ROOT_PATH" action="set_to">$INSTALL_DIR</environment_variable>
                </action>
            </actions_group>
         </install>
         <readme>The well known UCSC tools from Jim Kent.</readme>
     </package>
</tool_dependency><|MERGE_RESOLUTION|>--- conflicted
+++ resolved
@@ -3,22 +3,13 @@
         <install version="1.0">
             <actions_group>
                 <actions architecture="x86_64" os="linux">
-<<<<<<< HEAD
                     <action type="download_by_url" sha256sum="706ba638e26e0e51f4c3a1ce82d64d71caaae259e2cabdd903bfa2b9c0510799">https://depot.galaxyproject.org/software/706ba638e26e0e51f4c3a1ce82d64d71caaae259e2cabdd903bfa2b9c0510799</action>
-=======
-                    <action type="download_by_url" sha256sum="706ba638e26e0e51f4c3a1ce82d64d71caaae259e2cabdd903bfa2b9c0510799">https://depot.galaxyproject.org/package/linux/x86_64/ucsc/ucsc-312-Linux-x86_64.tar.gz</action>
->>>>>>> 5eb47516
                     <action type="shell_command">rm ucsc-312-Linux-x86_64.tar.gz</action>
                     <action type="move_directory_files">
                         <source_directory>.</source_directory>
                         <destination_directory>$INSTALL_DIR</destination_directory>
                     </action>
                 </actions>
-<<<<<<< HEAD
-
-=======
-                
->>>>>>> 5eb47516
                 <action type="set_environment">
                     <environment_variable name="PATH" action="prepend_to">$INSTALL_DIR/bin</environment_variable>
                     <!-- We are building these libraries now against an old version of libc,
