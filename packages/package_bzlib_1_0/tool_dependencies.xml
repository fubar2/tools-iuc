 <tool_dependency>
    <package name="bzlib" version="1.0.6">
        <install version="1.0">
<<<<<<< HEAD
            <actions>
                <!-- first action is always downloading -->
                <action type="download_by_url">http://www.bzip.org/1.0.6/bzip2-1.0.6.tar.gz</action>
                <action type="shell_command"><![CDATA[
                    if [ "$(uname -s)" = "Linux" ]
                    then
                        make -f Makefile-libbz2_so &&
                        make &&
                        make install PREFIX=$INSTALL_DIR/bzlib &&
                        cp bzip2-shared $INSTALL_DIR/bzlib/bin/bzip2 &&
                        cp -a libbz2.so* $INSTALL_DIR/bzlib/lib &&
                        ln -s libbz2.so.1.0 $INSTALL_DIR/bzlib/lib/libbz2.so
                    elif [ "$(uname -s)" = "Darwin" ]
                    then
                        make &&
                        make install PREFIX=$INSTALL_DIR/bzlib
                    fi
                 ]]>
                </action>
                <action type="move_directory_files">
                    <source_directory>./</source_directory>
                    <destination_directory>$INSTALL_DIR/bzlib/source</destination_directory>
                </action>
=======
            <actions_group>
                <actions os="linux" architecture="x86_64">
                    <!-- first action is always downloading -->
                    <action type="download_by_url">http://www.bzip.org/1.0.6/bzip2-1.0.6.tar.gz</action>
                    <action type="shell_command">
                        <![CDATA[
                            make -f Makefile-libbz2_so &&
                            make &&
                            make install PREFIX=$INSTALL_DIR/bzlib &&
                            cp bzip2-shared $INSTALL_DIR/bzlib/bin/bzip2 &&
                            cp -a libbz2.so* $INSTALL_DIR/bzlib/lib &&
                            ln -s libbz2.so.1.0 $INSTALL_DIR/bzlib/lib/libbz2.so
                        ]]>
                    </action>
                    <action type="move_directory_files">
                        <source_directory>./</source_directory>
                        <destination_directory>$INSTALL_DIR/bzlib/source</destination_directory>
                    </action>
                </actions>
                <actions>
                    <!-- This actions tag is processed for all platforms besides Linux x86_64. -->
                    <action type="download_by_url">http://www.bzip.org/1.0.6/bzip2-1.0.6.tar.gz</action>
                    <action type="shell_command">
                        <![CDATA[
                            make &&
                            make install PREFIX=$INSTALL_DIR/bzlib
                        ]]>
                    </action>
                     <action type="move_directory_files">
                        <source_directory>./</source_directory>
                        <destination_directory>$INSTALL_DIR/bzlib/source</destination_directory>
                    </action>
                </actions>
>>>>>>> 37727831
                <action type="set_environment">
                    <environment_variable name="PATH" action="prepend_to">$INSTALL_DIR/bzlib/bin</environment_variable>
                    <environment_variable name="BZLIB_LIB_DIR" action="set_to">$INSTALL_DIR/bzlib/lib</environment_variable>
                    <environment_variable name="BZLIB_INCLUDE_DIR" action="set_to">$INSTALL_DIR/bzlib/include</environment_variable>
                    <environment_variable name="BZLIB_SOURCE_DIR" action="set_to">$INSTALL_DIR/bzlib/source</environment_variable>
                    <environment_variable name="LD_LIBRARY_PATH" action="prepend_to">$INSTALL_DIR/bzlib/lib</environment_variable>
                    <environment_variable name="LD_LIBRARY_PATH" action="prepend_to">$INSTALL_DIR/bzlib/source</environment_variable>
                    <environment_variable name="LIBRARY_PATH" action="prepend_to">$INSTALL_DIR/bzlib/lib</environment_variable>
                    <environment_variable name="LIBRARY_PATH" action="prepend_to">$INSTALL_DIR/bzlib/source</environment_variable>
                    <environment_variable name="CPLUS_INCLUDE_PATH" action="prepend_to">$INSTALL_DIR/bzlib/include</environment_variable>
                    <environment_variable name="C_INCLUDE_PATH" action="prepend_to">$INSTALL_DIR/bzlib/include</environment_variable>
                </action>
            </actions_group>
        </install>
        <readme>Compiling bzlib requires make and a C compiler. You can access bzlib with $BZLIB_LIB_DIR and $BZLIB_INCLUDE_DIR.</readme>
    </package>
</tool_dependency><|MERGE_RESOLUTION|>--- conflicted
+++ resolved
@@ -1,31 +1,6 @@
  <tool_dependency>
     <package name="bzlib" version="1.0.6">
         <install version="1.0">
-<<<<<<< HEAD
-            <actions>
-                <!-- first action is always downloading -->
-                <action type="download_by_url">http://www.bzip.org/1.0.6/bzip2-1.0.6.tar.gz</action>
-                <action type="shell_command"><![CDATA[
-                    if [ "$(uname -s)" = "Linux" ]
-                    then
-                        make -f Makefile-libbz2_so &&
-                        make &&
-                        make install PREFIX=$INSTALL_DIR/bzlib &&
-                        cp bzip2-shared $INSTALL_DIR/bzlib/bin/bzip2 &&
-                        cp -a libbz2.so* $INSTALL_DIR/bzlib/lib &&
-                        ln -s libbz2.so.1.0 $INSTALL_DIR/bzlib/lib/libbz2.so
-                    elif [ "$(uname -s)" = "Darwin" ]
-                    then
-                        make &&
-                        make install PREFIX=$INSTALL_DIR/bzlib
-                    fi
-                 ]]>
-                </action>
-                <action type="move_directory_files">
-                    <source_directory>./</source_directory>
-                    <destination_directory>$INSTALL_DIR/bzlib/source</destination_directory>
-                </action>
-=======
             <actions_group>
                 <actions os="linux" architecture="x86_64">
                     <!-- first action is always downloading -->
@@ -59,7 +34,6 @@
                         <destination_directory>$INSTALL_DIR/bzlib/source</destination_directory>
                     </action>
                 </actions>
->>>>>>> 37727831
                 <action type="set_environment">
                     <environment_variable name="PATH" action="prepend_to">$INSTALL_DIR/bzlib/bin</environment_variable>
                     <environment_variable name="BZLIB_LIB_DIR" action="set_to">$INSTALL_DIR/bzlib/lib</environment_variable>
