--- conflicted
+++ resolved
@@ -2,11 +2,7 @@
     <package name="gsl" version="1.16">
         <install version="1.0">
             <actions>
-<<<<<<< HEAD
                 <action type="download_by_url" sha256sum="73bc2f51b90d2a780e6d266d43e487b3dbd78945dd0b04b14ca5980fe28d2f53">https://depot.galaxyproject.org/software/73bc2f51b90d2a780e6d266d43e487b3dbd78945dd0b04b14ca5980fe28d2f53</action>
-=======
-                <action type="download_by_url" sha256sum="73bc2f51b90d2a780e6d266d43e487b3dbd78945dd0b04b14ca5980fe28d2f53">http://ftp.u-tx.net/gnu/gsl/gsl-1.16.tar.gz</action>
->>>>>>> 5eb47516
                 <action type="autoconf" />
                 <action type="set_environment">
                     <environment_variable name="LD_LIBRARY_PATH" action="prepend_to">$INSTALL_DIR/lib</environment_variable>
